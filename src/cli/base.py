--- conflicted
+++ resolved
@@ -153,13 +153,8 @@
     Returns:
         bool: True if the path exists, False otherwise
     """
-<<<<<<< HEAD
-    import os
-    if not os.path.exists(os.path.expanduser(model_dir)):
-=======
     normalized = normalize_path(model_dir)
     if not os.path.exists(normalized):
->>>>>>> d387bb05
         error_msg = f"Path '{model_dir}' does not exist."
         print(f"{Fore.RED}Error: {error_msg}{Style.RESET_ALL}")
         logger.error(error_msg)
